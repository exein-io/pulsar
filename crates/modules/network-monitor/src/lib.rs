use std::{
    fmt,
    net::{Ipv4Addr, SocketAddr},
};

use bpf_common::{
    ebpf_program, parsing::BufferIndex, program::BpfContext, BpfSender, Pid, Program,
    ProgramBuilder, ProgramError,
};
use nix::sys::socket::{SockaddrIn, SockaddrIn6};
use pulsar_core::{
    event::{DnsAnswer, DnsQuestion},
    pdk::Payload,
};

const MODULE_NAME: &str = "network-monitor";

// This program intercepts network bind, connect, accept, send, receive and close events.
// If possible we use stable kernel hook points, like LSM or tracepoints. We fall back to
// kprobes if LSM is unavailable or a feature would not be possible.
//
// # Bind
// We find the address the server binds to in the `socket_bind` LSM hook.
// The `security_*` fallback kprobe is used.
//
// # Connect
// We find the address the client connects to in the `socket_connect` LSM hook.
//
// # Accept
// This one harder: the kernel calls the `socket_accept` hook the moment the server
// starts waiting for a connection, not when the connection really happens. This means
// that we can't find the source address when the hook is called.
// During `socket_accept` we'll save the `struct socket` pointer, but we'll read it
// only in the `sys_exit_accept`/`sys_exit_accept4` tracepoints, immediately before
// the kernel exits the syscall which caused the "accept" in the first place.
//
// # Send
// We read the address and content of sent messages using the `socket_sendmsg` LSM hook.
//
// # Receive
// We use the same strategy of "Accept": in `socket_recvmsg` we save in `args_map` the
// `struct socket` pointer and the `iov_base` pointer, which is the user-space location
// where the received data will be written.
// When exiting the syscall which caused the "recvmsg", we actually read the data and
// emit the event. Unfortunately there are many syscalls to intercept: recvmsg, recvmmsg,
// recvfrom, read, readv.
// Furthermore, for UDP connections, we also intercept `sys_enter_recvfrom`, where we save
// the `struct sockaddr` pointer. It will be used when exiting to read the source address.
//
// # Close
// We use the `tcp_set_state` kprobe to discover when a TCP connection is closed.
pub async fn program(
    ctx: BpfContext,
    sender: impl BpfSender<NetworkEvent>,
) -> Result<Program, ProgramError> {
    let attach_to_lsm = ctx.lsm_supported();
    let binary = ebpf_program!(&ctx, "probes");
    let mut builder = ProgramBuilder::new(ctx, MODULE_NAME, binary)
        .tracepoint("syscalls", "sys_exit_accept4")
        .tracepoint("syscalls", "sys_exit_accept")
        .kprobe("tcp_set_state")
        .cgroup_skb_egress("skb_egress")
        .cgroup_skb_ingress("skb_ingress");

    if attach_to_lsm {
        builder = builder
            .lsm("socket_bind")
            .lsm("socket_listen")
            .lsm("socket_connect")
            .lsm("socket_accept")
    } else {
        builder = builder
            .kprobe("security_socket_bind")
            .kprobe("security_socket_listen")
            .kprobe("security_socket_connect")
            .kprobe("security_socket_accept")
    }
    let mut program = builder.start().await?;
    program
        .read_events("map_output_network_event", sender)
        .await?;
    Ok(program)
}

#[derive(Debug)]
#[repr(C)]
pub enum NetworkEvent {
    Bind {
        addr: Addr,
        proto: Proto,
    },
    Listen {
        addr: Addr,
        // TCP-only
    },
    Connect {
        dst: Addr,
        proto: Proto,
    },
    Accept {
        src: Addr,
        dst: Addr,
        // TCP-only
    },
    // NOTE: source/destination here indicate the communication side rather
    // than the source of the message.
    Send {
        src: Addr,
        dst: Addr,
        data: BufferIndex<[u8]>,
        data_len: u32,
        proto: Proto,
    },
    Receive {
        src: Addr,
        dst: Addr,
        data: BufferIndex<[u8]>,
        data_len: u32,
        proto: Proto,
    },
    Close {
        original_pid: Pid,
        src: Addr,
        dst: Addr,
        // TCP-only
    },
}

#[derive(Debug, Clone, PartialEq, Eq)]
#[repr(C, u8)]
pub enum Addr {
    V4(SockaddrIn),
    V6(SockaddrIn6),
}

impl From<SocketAddr> for Addr {
    fn from(value: SocketAddr) -> Self {
        match value {
            SocketAddr::V4(v) => Addr::V4(v.into()),
            SocketAddr::V6(v) => Addr::V6(v.into()),
        }
    }
}

impl fmt::Display for Addr {
    fn fmt(&self, f: &mut fmt::Formatter<'_>) -> fmt::Result {
        match self {
            Addr::V4(v) => write!(f, "{v}"),
            Addr::V6(v) => write!(f, "{v}"),
        }
    }
}

#[derive(Debug, Clone, Copy, PartialEq, Eq)]
#[repr(u8)]
pub enum Proto {
    TCP = 0,
    UDP = 1,
}

impl fmt::Display for NetworkEvent {
    fn fmt(&self, f: &mut fmt::Formatter<'_>) -> fmt::Result {
        match self {
            NetworkEvent::Bind { addr, proto } => write!(f, "bind on {addr} ({proto:?})"),
            NetworkEvent::Listen { addr } => write!(f, "listen on {addr}"),
            NetworkEvent::Connect { dst, proto } => write!(f, "connect -> {dst} ({proto:?})"),
            NetworkEvent::Accept { src, dst } => write!(f, "accept {src} -> {dst}"),
            NetworkEvent::Send { data_len, .. } => write!(f, "sent {data_len} bytes"),
            NetworkEvent::Receive { data_len, .. } => write!(f, "received {data_len} bytes"),
            NetworkEvent::Close {
                src,
                dst,
                original_pid,
            } => write!(f, "close {src} -> {dst} (original pid: {original_pid})"),
        }
    }
}

fn parse_dns(data: &[u8]) -> Option<Payload> {
    let dns = dns_parser::Packet::parse(data).ok()?;
    let with_q = !dns.questions.is_empty();
    let with_a = !dns.answers.is_empty();

    let mut questions = Vec::new();
    for q in dns.questions {
        questions.push(DnsQuestion {
            name: format!("{}", q.qname),
            qtype: format!("{:?}", q.qtype),
            qclass: format!("{:?}", q.qclass),
        });
    }

    let mut answers = Vec::new();
    for a in dns.answers {
        answers.push(DnsAnswer {
            name: format!("{}", a.name),
            class: format!("{:?}", a.cls),
            ttl: a.ttl,
            data: format!("{:?}", a.data),
        });
    }

    if with_q && !with_a {
        Some(Payload::DnsQuery { questions })
    } else if with_a {
        Some(Payload::DnsResponse { answers, questions })
    } else {
        None
    }
}

pub mod pulsar {
    use super::*;
    use bpf_common::{parsing::IndexError, program::BpfEvent, BpfSenderWrapper};
    use pulsar_core::{
<<<<<<< HEAD
        event::{DnsAnswer, DnsQuestion, Host},
        pdk::{IntoPayload, ModuleContext, ModuleError, Payload, SimplePulsarModule},
=======
        event::Host,
        pdk::{
            CleanExit, IntoPayload, ModuleContext, ModuleError, Payload, PulsarModule,
            ShutdownSignal, Version,
        },
>>>>>>> fc907780
    };

    pub struct NetworkMonitorModule;

    impl SimplePulsarModule for NetworkMonitorModule {
        type Config = pulsar_core::pdk::NoConfig;
        type State = NetworkMonitorState;

        const MODULE_NAME: &'static str = MODULE_NAME;
        const DEFAULT_ENABLED: bool = true;

        async fn init_state(
            &self,
            _config: &Self::Config,
            ctx: &ModuleContext,
        ) -> Result<Self::State, ModuleError> {
            let dns_ctx = ctx.clone();

            // intercept DNS
            let sender =
                BpfSenderWrapper::new(ctx.clone(), move |event: &BpfEvent<NetworkEvent>| {
                    if let Some(dns_event) = collect_dns_if_any(event) {
                        dns_ctx.send(event.pid, event.timestamp, dns_event);
                    }
                });

            Ok(Self::State {
                _ebpf_program: program(ctx.get_bpf_context(), sender).await?,
            })
        }
    }

    pub struct NetworkMonitorState {
        _ebpf_program: Program,
    }

    impl From<Addr> for Host {
        fn from(value: Addr) -> Self {
            match value {
                Addr::V4(v) => {
                    let bits = v.ip();
                    let octects = [
                        (bits >> 24) as u8,
                        (bits >> 16) as u8,
                        (bits >> 8) as u8,
                        bits as u8,
                    ];

                    Host {
                        ip: Ipv4Addr::from(octects).into(),
                        port: v.port(),
                    }
                }

                Addr::V6(v) => Host {
                    ip: v.ip().into(),
                    port: v.port(),
                },
            }
        }
    }

    impl IntoPayload for NetworkEvent {
        type Error = IndexError;

        fn try_into_payload(data: BpfEvent<Self>) -> Result<Payload, Self::Error> {
            Ok(match data.payload {
                NetworkEvent::Bind { addr, proto } => Payload::Bind {
                    address: addr.into(),
                    is_tcp: matches!(proto, Proto::TCP),
                },
                NetworkEvent::Listen { addr } => Payload::Listen {
                    address: addr.into(),
                },
                NetworkEvent::Connect { dst, proto } => Payload::Connect {
                    destination: dst.into(),
                    is_tcp: matches!(proto, Proto::TCP),
                },
                NetworkEvent::Accept { src, dst } => Payload::Accept {
                    source: src.into(),
                    destination: dst.into(),
                },
                NetworkEvent::Send {
                    src,
                    dst,
                    data_len,
                    proto,
                    ..
                } => Payload::Send {
                    source: src.into(),
                    destination: dst.into(),
                    len: data_len as usize,
                    is_tcp: matches!(proto, Proto::TCP),
                },
                NetworkEvent::Receive {
                    src,
                    dst,
                    data_len,
                    proto,
                    ..
                } => Payload::Receive {
                    source: src.into(),
                    destination: dst.into(),
                    len: data_len as usize,
                    is_tcp: matches!(proto, Proto::TCP),
                },
                NetworkEvent::Close {
                    src,
                    dst,
                    original_pid: _,
                } => Payload::Close {
                    source: src.into(),
                    destination: dst.into(),
                },
            })
        }
    }

    fn collect_dns_if_any(event: &BpfEvent<NetworkEvent>) -> Option<Payload> {
        let data = match &event.payload {
            NetworkEvent::Send { data, .. } => data,
            NetworkEvent::Receive { data, .. } => data,
            _ => return None,
        };

        if data.is_empty() {
            return None;
        }
        let data = data
            .bytes(&event.buffer)
            .map_err(|err| {
                log::error!("Error getting network packet payload: {err}");
            })
            .ok()?;

        // Check wheter the payload contains any DNS data.
        parse_dns(data)
    }
}

#[cfg(feature = "test-suite")]
pub mod test_suite {
    use std::{
        io::{Read, Write},
        net::{
            IpAddr, Ipv4Addr, Ipv6Addr, SocketAddr, SocketAddrV4, SocketAddrV6, TcpListener,
            TcpStream, UdpSocket,
        },
        time::Duration,
    };

    use bpf_common::{
        event_check,
        test_runner::{TestCase, TestReport, TestRunner, TestSuite},
    };
    use dns_mock_server::Server;
    use hickory_resolver::{config::*, TokioAsyncResolver};
    use nix::{
        libc::kill,
        unistd::{fork, ForkResult},
    };
    use pulsar_core::pdk::Payload;

    use super::*;

    pub fn tests() -> TestSuite {
        TestSuite {
            name: "network-monitor",
            tests: vec![
                bind_ipv4(),
                bind_ipv6(),
                bind_udp(),
                connect_ipv4(),
                connect_ipv6(),
                connect_udp(),
                listen_ipv4(),
                listen_ipv6(),
                accept_ipv4(),
                accept_ipv6(),
                udp_ipv4_sendmsg_recvmsg(),
                udp_ipv6_sendmsg_recvmsg(),
                tcp_ipv4_sendmsg_recvmsg(),
                tcp_ipv6_sendmsg_recvmsg(),
                close_ipv4(),
                close_ipv6(),
                dns_ipv4(),
                dns_ipv6(),
            ],
        }
    }

    fn bind_ipv4() -> TestCase {
        TestCase::new("bind_ipv4", run_bind_test("127.0.0.1:18000"))
    }

    fn bind_ipv6() -> TestCase {
        TestCase::new("bind_ipv6", run_bind_test("[::1]:18010"))
    }

    async fn run_bind_test(bind_addr: &str) -> TestReport {
        let bind_addr: SocketAddr = bind_addr.parse().unwrap();
        TestRunner::with_ebpf(program)
            .run(|| {
                let _listener = TcpListener::bind(bind_addr).unwrap();
            })
            .await
            .expect_event(event_check!(
                NetworkEvent::Bind,
                (addr, bind_addr.into(), "address"),
                (proto, Proto::TCP, "protocol")
            ))
            .report()
    }

    fn bind_udp() -> TestCase {
        TestCase::new("bind_udp", async {
            let bind_addr: SocketAddr = "127.0.0.1:18001".parse().unwrap();
            TestRunner::with_ebpf(program)
                .run(|| {
                    let _listener = UdpSocket::bind(bind_addr).unwrap();
                })
                .await
                .expect_event(event_check!(
                    NetworkEvent::Bind,
                    (addr, bind_addr.into(), "address"),
                    (proto, Proto::UDP, "protocol")
                ))
                .report()
        })
    }

    fn connect_ipv4() -> TestCase {
        TestCase::new("connect_ipv4", run_connect_test("127.0.0.1:18020"))
    }

    fn connect_ipv6() -> TestCase {
        TestCase::new("connect_ipv6", run_connect_test("[::1]:18030"))
    }

    async fn run_connect_test(dest: &str) -> TestReport {
        let dest: SocketAddr = dest.parse().unwrap();
        let _listener = TcpListener::bind(dest).unwrap();
        TestRunner::with_ebpf(program)
            .run(|| {
                TcpStream::connect(dest).unwrap();
            })
            .await
            .expect_event(event_check!(
                NetworkEvent::Connect,
                (dst, dest.into(), "destination address"),
                (proto, Proto::TCP, "protocol")
            ))
            .report()
    }

    fn connect_udp() -> TestCase {
        TestCase::new("connect_udp", async {
            let bind_addr1: SocketAddr = "127.0.0.1:18021".parse().unwrap();
            let bind_addr2: SocketAddr = "127.0.0.1:18022".parse().unwrap();
            let _listener = UdpSocket::bind(bind_addr1).unwrap();
            TestRunner::with_ebpf(program)
                .run(|| {
                    UdpSocket::bind(bind_addr2)
                        .unwrap()
                        .connect(bind_addr1)
                        .unwrap();
                })
                .await
                .expect_event(event_check!(
                    NetworkEvent::Connect,
                    (dst, bind_addr1.into(), "address"),
                    (proto, Proto::UDP, "protocol")
                ))
                .report()
        })
    }

    fn listen_ipv4() -> TestCase {
        TestCase::new("listen_ipv4", run_listen_test("127.0.0.1:18035"))
    }

    fn listen_ipv6() -> TestCase {
        TestCase::new("listen_ipv6", run_listen_test("[::1]:18035"))
    }

    async fn run_listen_test(bind_addr: &str) -> TestReport {
        // This is identical to the bind test
        let bind_addr: SocketAddr = bind_addr.parse().unwrap();
        TestRunner::with_ebpf(program)
            .run(|| {
                let _listener = TcpListener::bind(bind_addr).unwrap();
            })
            .await
            .expect_event(event_check!(
                NetworkEvent::Listen,
                (addr, bind_addr.into(), "address")
            ))
            .report()
    }

    fn accept_ipv4() -> TestCase {
        TestCase::new("accept_ipv4", run_accept_test("127.0.0.1:18040"))
    }

    fn accept_ipv6() -> TestCase {
        TestCase::new("accept_ipv6", run_accept_test("[::1]:18050"))
    }

    async fn run_accept_test(dest: &str) -> TestReport {
        let dest: SocketAddr = dest.parse().unwrap();
        let mut source = dest;
        TestRunner::with_ebpf(program)
            .run(|| {
                let listener = TcpListener::bind(dest).unwrap();
                let handle =
                    std::thread::spawn(move || TcpStream::connect(dest).unwrap().local_addr());
                listener.accept().unwrap();
                source = handle.join().unwrap().unwrap();
            })
            .await
            .expect_event(event_check!(
                NetworkEvent::Accept,
                (src, source.into(), "source address"),
                (dst, dest.into(), "destination address")
            ))
            .report()
    }

    fn udp_ipv4_sendmsg_recvmsg() -> TestCase {
        TestCase::new(
            "udp_ipv4_sendmsg_recvmsg",
            run_msg_test("127.0.0.1:18060", Proto::UDP),
        )
    }

    fn udp_ipv6_sendmsg_recvmsg() -> TestCase {
        TestCase::new(
            "udp_ipv6_sendmsg_recvmsg",
            run_msg_test("[::1]:18070", Proto::UDP),
        )
    }

    fn tcp_ipv4_sendmsg_recvmsg() -> TestCase {
        TestCase::new(
            "tcp_ipv4_sendmsg_recvmsg",
            run_msg_test("127.0.0.1:18080", Proto::TCP),
        )
    }

    fn tcp_ipv6_sendmsg_recvmsg() -> TestCase {
        TestCase::new(
            "tcp_ipv6_sendmsg_recvmsg",
            run_msg_test("[::1]:18090", Proto::TCP),
        )
    }

    // Spawn a server listening for messages and a client which sends a predefined
    // msg to it. Make sure we've observing both the sendmsg and recvmsg events.
    async fn run_msg_test(dest: &str, proto: Proto) -> TestReport {
        let dest: SocketAddr = dest.parse().unwrap();
        // for UDP, we use the next port as the source
        // for TCP it's overriden on connection
        let mut source = dest;
        let msg = [1, 2, 3, 4, 5, 6, 7, 8, 9, 10];
        TestRunner::with_ebpf(program)
            .run(|| match proto {
                Proto::UDP => {
                    source.set_port(dest.port() + 1);
                    let receiver = UdpSocket::bind(dest).unwrap();
                    std::thread::spawn(move || {
                        let s = UdpSocket::bind(source).unwrap();
                        s.connect(dest).unwrap();
                        s.send(&msg).unwrap();
                    });
                    let mut buf = [0; 512];
                    assert_eq!(receiver.recv_from(&mut buf).unwrap(), (msg.len(), source));
                }
                Proto::TCP => {
                    let listener = TcpListener::bind(dest).unwrap();
                    let t = std::thread::spawn(move || {
                        let mut client = TcpStream::connect(dest).unwrap();
                        client.write_all(&msg).unwrap();
                        client.local_addr().unwrap()
                    });
                    let mut connection = listener.accept().unwrap().0;
                    let mut buf = [0; 512];
                    assert_eq!(connection.read(&mut buf).unwrap(), msg.len());
                    source = t.join().unwrap();
                }
            })
            .await
            .expect_event(event_check!(
                NetworkEvent::Send,
                (dst, dest.into(), "destination address"),
                (src, source.into(), "source address"),
                (data, msg.to_vec(), "data copy"),
                (data_len, msg.len() as u32, "real message len"),
                (proto, proto, "protocol")
            ))
            .expect_event(event_check!(
                NetworkEvent::Receive,
                (dst, source.into(), "destination address"),
                (src, dest.into(), "source address"),
                (data, msg.to_vec(), "data copy"),
                (data_len, msg.len() as u32, "real message len"),
                (proto, proto, "protocol")
            ))
            .report()
    }

    fn close_ipv4() -> TestCase {
        TestCase::new("close_ipv4", run_close_test("127.0.0.1:18110"))
    }

    fn close_ipv6() -> TestCase {
        TestCase::new("close_ipv6", run_close_test("[::1]:18110"))
    }

    async fn run_close_test(dest: &str) -> TestReport {
        let dest: SocketAddr = dest.parse().unwrap();
        let mut source = dest;
        let mut expected_pid = Pid::from_raw(0);
        let listener = TcpListener::bind(dest).unwrap();
        // The on_tcp_set_state hook may be called by a process different from
        // the original creator the connection. This happens for example if it
        // receives a SIGKILL. We test this to make sure we're still emitting
        // an event with the correct origianl pid.
        TestRunner::with_ebpf(program)
            .run(|| match unsafe { fork() }.unwrap() {
                ForkResult::Child => {
                    let _conn = TcpStream::connect(dest).unwrap();
                }
                ForkResult::Parent { child } => {
                    expected_pid = child;
                    let (_connection, addr) = listener.accept().unwrap();
                    unsafe { kill(child.as_raw(), 9) };
                    source = addr;
                    std::thread::sleep(Duration::from_millis(100));
                }
            })
            // We use a custom check where we ignore the event pid since
            // it might be 0 or a ksoftirqd process.
            .await
            .expect_custom_event(
                None,
                true,
                event_check!(
                    NetworkEvent::Close,
                    (original_pid, expected_pid, "original pid"),
                    (src, source.into(), "source address"),
                    (dst, dest.into(), "dest address")
                ),
            )
            .report()
    }

    fn dns_ipv4() -> TestCase {
        TestCase::new(
            "dns_ipv4",
            run_dns(
                SocketAddr::V4(SocketAddrV4::new(Ipv4Addr::LOCALHOST, 18110)),
                "example.io".to_string(),
                IpAddr::V4(Ipv4Addr::LOCALHOST),
                "A".to_string(),
            ),
        )
    }

    fn dns_ipv6() -> TestCase {
        TestCase::new(
            "dns_ipv6",
            run_dns(
                SocketAddr::V6(SocketAddrV6::new(Ipv6Addr::LOCALHOST, 18110, 0, 0)),
                "example.io".to_string(),
                IpAddr::V6(Ipv6Addr::LOCALHOST),
                "AAAA".to_string(),
            ),
        )
    }

    async fn run_dns(
        addr: SocketAddr,
        domain: String,
        address: IpAddr,
        expected_record_type: String,
    ) -> TestReport {
        // Create necessary copies for each non-terminal closure.
        let dns_server_domain = domain.clone();
        let dns_query_domain = domain.clone();
        TestRunner::with_ebpf(program)
            .run_async(async move {
                // DNS server.
                let mut server = Server::default();
                server
                    .add_records(&dns_server_domain, vec![address])
                    .unwrap();
                let socket = tokio::net::UdpSocket::bind(&addr).await.unwrap();
                let local_addr = socket.local_addr().unwrap();
                tokio::spawn(async move {
                    server.start(socket).await.unwrap();
                });

                // DNS requests.
                let mut config = ResolverConfig::new();
                config.add_name_server(NameServerConfig::new(local_addr, Protocol::Udp));
                let resolver = TokioAsyncResolver::tokio(config, ResolverOpts::default());
                resolver.lookup_ip(&dns_server_domain).await.unwrap();
            })
            .await
            .expect(move |event| {
                if let NetworkEvent::Send { data, .. } = &event.payload {
                    if data.is_empty() {
                        return false;
                    }
                    let data = data.bytes(&event.buffer).unwrap();
                    match parse_dns(data) {
                        Some(Payload::DnsQuery { questions }) => {
                            questions.iter().any(|q| q.name == dns_query_domain)
                        }
                        _ => false,
                    }
                } else {
                    false
                }
            })
            .expect(move |event| {
                if let NetworkEvent::Receive { data, .. } = &event.payload {
                    if data.is_empty() {
                        return false;
                    }
                    let data = data.bytes(&event.buffer).unwrap();
                    match parse_dns(data) {
                        Some(Payload::DnsResponse { questions, answers }) => {
                            let expected_record =
                                format!("{expected_record_type}(Record({address}))");
                            questions.iter().any(|q| q.name == domain)
                                && answers
                                    .iter()
                                    .any(|a| a.name == domain && a.data == expected_record)
                        }
                        _ => false,
                    }
                } else {
                    false
                }
            })
            .report()
    }
}<|MERGE_RESOLUTION|>--- conflicted
+++ resolved
@@ -213,16 +213,8 @@
     use super::*;
     use bpf_common::{parsing::IndexError, program::BpfEvent, BpfSenderWrapper};
     use pulsar_core::{
-<<<<<<< HEAD
-        event::{DnsAnswer, DnsQuestion, Host},
+        event::Host,
         pdk::{IntoPayload, ModuleContext, ModuleError, Payload, SimplePulsarModule},
-=======
-        event::Host,
-        pdk::{
-            CleanExit, IntoPayload, ModuleContext, ModuleError, Payload, PulsarModule,
-            ShutdownSignal, Version,
-        },
->>>>>>> fc907780
     };
 
     pub struct NetworkMonitorModule;
