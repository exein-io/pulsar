// SPDX-License-Identifier: GPL-2.0
#include "buffer.bpf.h"
#include "common.bpf.h"
#include "output.bpf.h"

char LICENSE[] SEC("license") = "GPL";

#define FILE_CREATED 0
#define FILE_DELETED 1
#define DIR_CREATED 2
#define DIR_DELETED 3
#define FILE_OPENED 4
#define FILE_LINK 5
#define FILE_RENAME 6
#define MAX_PATH_COMPONENTS 20

struct file_opened_event {
  struct buffer_index filename;
  int flags;
};

struct file_link_event {
  struct buffer_index source;
  struct buffer_index destination;
  bool hard_link;
};

struct file_rename_event {
  struct buffer_index source;
  struct buffer_index destination;
};

<<<<<<< HEAD
struct event_t {
  u64 timestamp;
  pid_t pid;
  u32 event_type;
  union {
    struct buffer_index created;
    struct buffer_index deleted;
    struct buffer_index dir_created;
    struct buffer_index dir_deleted;
    struct file_opened_event opened;
    struct file_link_event link;
    struct file_rename_event rename;
  };
  struct buffer buffer;
};

struct {
  __uint(type, BPF_MAP_TYPE_PERCPU_ARRAY);
  __type(key, u32);
  __type(value, struct event_t);
  __uint(max_entries, 1);
} eventmem SEC(".maps");

// used to send events to userspace
struct bpf_map_def_aya SEC("maps/events") events = {
    .type = BPF_MAP_TYPE_PERF_EVENT_ARRAY,
    .key_size = sizeof(int),
    .value_size = sizeof(u32),
    .max_entries = 0,
};

static struct event_t *init_event(int event_type) {
  pid_t tgid = interesting_tgid();
  if (tgid < 0)
    return NULL;

  u32 key = 0;
  struct event_t *event = bpf_map_lookup_elem(&eventmem, &key);
  if (!event)
    return NULL;

  event->event_type = event_type;
  event->timestamp = bpf_ktime_get_ns();
  event->pid = tgid;
  event->buffer.len = 0;
  return event;
}

static __always_inline void output_event(void *ctx, struct event_t *event) {
  unsigned int len = sizeof(struct event_t) - BUFFER_MAX + event->buffer.len;
  if (len > 0 && len <= sizeof(struct event_t)) {
    bpf_perf_event_output(ctx, &events, BPF_F_CURRENT_CPU, event,
                          len & (BUFFER_MAX - 1));
  }
=======
OUTPUT_MAP(events, fs_event, {
  struct buffer_index created;
  struct buffer_index deleted;
  struct buffer_index dir_created;
  struct buffer_index dir_deleted;
  struct file_opened_event opened;
  struct file_link_event link;
  struct file_rename_event rename;
});

// Append to buffer a slash and the path component pointed at by name.
// This is needed to satisfy the verifier.
static __always_inline void append_path_component(struct buffer *buffer,
                                                  struct buffer_index *index,
                                                  const unsigned char *name,
                                                  int len) {
  if (len == 0)
    return;
  if (name == 0)
    return;
  buffer_append_str(buffer, index, "/", 1);
  buffer_append_str(buffer, index, (char *)name, len);
>>>>>>> 92851254
}

// get_path_str was copied and adapted from Tracee
// Returns the length of the copied entry
static void get_path_str(struct dentry *dentry, struct path *path,
                         struct buffer *buffer, struct buffer_index *index) {
  char slash = '/';
  int zero = 0;
  struct vfsmount *vfsmnt = BPF_CORE_READ(path, mnt);
  struct mount *mnt_p = container_of(vfsmnt, struct mount, mnt);
  struct mount *mnt_parent_p = BPF_CORE_READ(mnt_p, mnt_parent);

  const unsigned char *component_name[MAX_PATH_COMPONENTS];
  u32 component_len[MAX_PATH_COMPONENTS];
  for (int i = 0; i < MAX_PATH_COMPONENTS; i++) {
    component_len[i] = 0;
    component_name[i] = 0;
  }

  int count = 0;
#pragma unroll
  for (int i = 0; i < MAX_PATH_COMPONENTS; i++) {
    struct dentry *mnt_root = NULL;
    mnt_root = (struct dentry *)BPF_CORE_READ(vfsmnt, mnt_root);
    struct dentry *d_parent = BPF_CORE_READ(dentry, d_parent);
    if (dentry == mnt_root || dentry == d_parent) {
      if (dentry != mnt_root) {
        // We reached root, but not mount root - escaped?
        break;
      }
      if (mnt_p != mnt_parent_p) {
        // We reached root, but not global root - continue with mount point path
        bpf_core_read(&dentry, sizeof(struct dentry *), &mnt_p->mnt_mountpoint);
        bpf_core_read(&mnt_p, sizeof(struct mount *), &mnt_p->mnt_parent);
        bpf_core_read(&mnt_parent_p, sizeof(struct mount *),
                      &mnt_p->mnt_parent);
        vfsmnt = &mnt_p->mnt;
        continue;
      }
      // Global root - path fully parsed
      break;
    }
    // Add this dentry name to path
    struct qstr entry = BPF_CORE_READ(dentry, d_name);
    component_len[i] = entry.len;
    component_name[i] = entry.name;
    dentry = d_parent;
    count++;
  }

  // copy components
  buffer_index_init(buffer, index);
  for (int i = 0; i < MAX_PATH_COMPONENTS; i++) {
    int t = MAX_PATH_COMPONENTS - i - 1;
    append_path_component(buffer, index, component_name[t], component_len[t]);
  }
  return;
}

PULSAR_LSM_HOOK(path_mknod, struct path *, dir, struct dentry *, dentry,
                umode_t, mode, unsigned int, dev);
static __always_inline void on_path_mknod(void *ctx, struct path *dir,
                                          struct dentry *dentry, umode_t mode,
                                          unsigned int dev) {
  struct fs_event *event = fs_event_init(FILE_CREATED);
  if (!event)
    return;
  get_path_str(dentry, dir, &event->buffer, &event->created);
  output_event(ctx, &events, event, sizeof(struct fs_event), event->buffer.len);
}

PULSAR_LSM_HOOK(path_unlink, struct path *, dir, struct dentry *, dentry);
static __always_inline void on_path_unlink(void *ctx, struct path *dir,
                                           struct dentry *dentry) {
  struct fs_event *event = fs_event_init(FILE_DELETED);
  if (!event)
    return;
  get_path_str(dentry, dir, &event->buffer, &event->deleted);
  output_event(ctx, &events, event, sizeof(struct fs_event), event->buffer.len);
}

PULSAR_LSM_HOOK(file_open, struct file *, file);
static __always_inline void on_file_open(void *ctx, struct file *file) {
  struct fs_event *event = fs_event_init(FILE_OPENED);
  if (!event)
    return;
  struct path path = BPF_CORE_READ(file, f_path);
  get_path_str(path.dentry, &path, &event->buffer, &event->opened.filename);
  event->opened.flags = BPF_CORE_READ(file, f_flags);
  output_event(ctx, &events, event, sizeof(struct fs_event), event->buffer.len);
}

PULSAR_LSM_HOOK(path_link, struct dentry *, old_dentry, struct path *, new_dir,
                struct dentry *, new_dentry);
static __always_inline void on_path_link(void *ctx, struct dentry *old_dentry,
                                         struct path *new_dir,
                                         struct dentry *new_dentry) {
  struct fs_event *event = fs_event_init(FILE_LINK);
  if (!event)
    return;
  get_path_str(new_dentry, new_dir, &event->buffer, &event->link.source);
  get_path_str(old_dentry, new_dir, &event->buffer, &event->link.destination);
  event->link.hard_link = true;
  output_event(ctx, &events, event, sizeof(struct fs_event), event->buffer.len);
}

PULSAR_LSM_HOOK(path_symlink, struct path *, dir, struct dentry *, dentry,
                char *, old_name);
static __always_inline void on_path_symlink(void *ctx, struct path *dir,
                                            struct dentry *dentry,
                                            char *old_name) {
  struct fs_event *event = fs_event_init(FILE_LINK);
  if (!event)
    return;
  get_path_str(dentry, dir, &event->buffer, &event->link.source);
  buffer_index_init(&event->buffer, &event->link.destination);
  buffer_append_str(&event->buffer, &event->link.destination, old_name,
                    BUFFER_MAX);
  event->link.hard_link = false;
  output_event(ctx, &events, event, sizeof(struct fs_event), event->buffer.len);
}

PULSAR_LSM_HOOK(path_mkdir, struct path *, dir, struct dentry *, dentry,
                umode_t, mode);
static __always_inline void on_path_mkdir(void *ctx, struct path *dir,
                                          struct dentry *dentry, umode_t mode) {
  struct fs_event *event = fs_event_init(DIR_CREATED);
  if (!event)
    return;
  get_path_str(dentry, dir, &event->buffer, &event->dir_created);
  output_event(ctx, &events, event, sizeof(struct fs_event), event->buffer.len);
}

PULSAR_LSM_HOOK(path_rmdir, struct path *, dir, struct dentry *, dentry);
static __always_inline void on_path_rmdir(void *ctx, struct path *dir,
                                          struct dentry *dentry) {
  struct fs_event *event = fs_event_init(DIR_DELETED);
  if (!event)
    return;
  get_path_str(dentry, dir, &event->buffer, &event->dir_deleted);
  output_event(ctx, &events, event, sizeof(struct fs_event), event->buffer.len);
}

PULSAR_LSM_HOOK(path_rename, struct path *, old_dir, struct dentry *,
                old_dentry, struct path *, new_dir, struct dentry *,
                new_dentry);
static __always_inline void on_path_rename(void *ctx, struct path *old_dir,
                                           struct dentry *old_dentry,
                                           struct path *new_dir,
                                           struct dentry *new_dentry) {
  struct fs_event *event = fs_event_init(FILE_RENAME);
  if (!event)
    return;
  get_path_str(old_dentry, old_dir, &event->buffer, &event->rename.source);
  get_path_str(new_dentry, new_dir, &event->buffer, &event->rename.destination);
  output_event(ctx, &events, event, sizeof(struct fs_event), event->buffer.len);
}<|MERGE_RESOLUTION|>--- conflicted
+++ resolved
@@ -30,62 +30,6 @@
   struct buffer_index destination;
 };
 
-<<<<<<< HEAD
-struct event_t {
-  u64 timestamp;
-  pid_t pid;
-  u32 event_type;
-  union {
-    struct buffer_index created;
-    struct buffer_index deleted;
-    struct buffer_index dir_created;
-    struct buffer_index dir_deleted;
-    struct file_opened_event opened;
-    struct file_link_event link;
-    struct file_rename_event rename;
-  };
-  struct buffer buffer;
-};
-
-struct {
-  __uint(type, BPF_MAP_TYPE_PERCPU_ARRAY);
-  __type(key, u32);
-  __type(value, struct event_t);
-  __uint(max_entries, 1);
-} eventmem SEC(".maps");
-
-// used to send events to userspace
-struct bpf_map_def_aya SEC("maps/events") events = {
-    .type = BPF_MAP_TYPE_PERF_EVENT_ARRAY,
-    .key_size = sizeof(int),
-    .value_size = sizeof(u32),
-    .max_entries = 0,
-};
-
-static struct event_t *init_event(int event_type) {
-  pid_t tgid = interesting_tgid();
-  if (tgid < 0)
-    return NULL;
-
-  u32 key = 0;
-  struct event_t *event = bpf_map_lookup_elem(&eventmem, &key);
-  if (!event)
-    return NULL;
-
-  event->event_type = event_type;
-  event->timestamp = bpf_ktime_get_ns();
-  event->pid = tgid;
-  event->buffer.len = 0;
-  return event;
-}
-
-static __always_inline void output_event(void *ctx, struct event_t *event) {
-  unsigned int len = sizeof(struct event_t) - BUFFER_MAX + event->buffer.len;
-  if (len > 0 && len <= sizeof(struct event_t)) {
-    bpf_perf_event_output(ctx, &events, BPF_F_CURRENT_CPU, event,
-                          len & (BUFFER_MAX - 1));
-  }
-=======
 OUTPUT_MAP(events, fs_event, {
   struct buffer_index created;
   struct buffer_index deleted;
@@ -108,7 +52,6 @@
     return;
   buffer_append_str(buffer, index, "/", 1);
   buffer_append_str(buffer, index, (char *)name, len);
->>>>>>> 92851254
 }
 
 // get_path_str was copied and adapted from Tracee
